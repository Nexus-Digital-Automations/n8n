--- conflicted
+++ resolved
@@ -35,11 +35,8 @@
             "dist/credentials/BitbucketApi.credentials.js",
             "dist/credentials/ChargebeeApi.credentials.js",
             "dist/credentials/CodaApi.credentials.js",
-<<<<<<< HEAD
             "dist/credentials/ClickUpApi.credentials.js",
-=======
             "dist/credentials/CopperApi.credentials.js",
->>>>>>> f2256b46
             "dist/credentials/DropboxApi.credentials.js",
             "dist/credentials/EventbriteApi.credentials.js",
             "dist/credentials/FreshdeskApi.credentials.js",
@@ -102,12 +99,9 @@
             "dist/nodes/Chargebee/Chargebee.node.js",
             "dist/nodes/Chargebee/ChargebeeTrigger.node.js",
             "dist/nodes/Coda/Coda.node.js",
-<<<<<<< HEAD
             "dist/nodes/ClickUp/ClickUp.node.js",
             "dist/nodes/ClickUp/ClickUpTrigger.node.js",
-=======
             "dist/nodes/Copper/CopperTrigger.node.js",
->>>>>>> f2256b46
             "dist/nodes/Cron.node.js",
             "dist/nodes/Discord/Discord.node.js",
             "dist/nodes/Dropbox/Dropbox.node.js",
